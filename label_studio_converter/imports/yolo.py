import os
import re
import json  # better to use "imports ujson as json" for the best performance
import pandas as pd
from tqdm import tqdm

import uuid
import logging
from pathlib import Path

from PIL import Image
from typing import Optional, Tuple
from urllib.request import (
    pathname2url,
)  # for converting "+","*", etc. in file paths to appropriate urls

from label_studio_converter.utils import ExpandFullPath
from label_studio_converter.utils import LOCAL_FILES_DOCUMENT_ROOT
from label_studio_converter.imports.label_config import generate_label_config

SKW_PICKLES = Path(os.environ['SKW_PICKLES']) if 'SKW_PICKLES' in os.environ else Path(r'F:\AI\SKW\DroneSurveillance\detection_dvc\detect\scores')

logger = logging.getLogger('root')

def validate_alternative_image_path(alt_images_directory):
    try:
        is_relative = Path(alt_images_directory).relative_to(LOCAL_FILES_DOCUMENT_ROOT)
        if is_relative:
            logger.info(f"The alternative directory is valid. It is relative to {LOCAL_FILES_DOCUMENT_ROOT}")
        else:
            logger.error(f"The alternative directory {alt_images_directory} must start with LOCAL_FILES_DOCUMENT_ROOT={LOCAL_FILES_DOCUMENT_ROOT} and must be a child, e.g.: {Path(LOCAL_FILES_DOCUMENT_ROOT) / 'project_images'}")
    except Exception as e:
        logger.error(f"The alternative directory {alt_images_directory} must start with LOCAL_FILES_DOCUMENT_ROOT={LOCAL_FILES_DOCUMENT_ROOT} and must be a child, e.g.: {Path(LOCAL_FILES_DOCUMENT_ROOT) / 'project_images'}")


def convert_yolo_to_ls(
    input_dir,
    out_file,
    alt_imgs_dir=None,
    to_name='image',
    from_name='label',
    out_type="annotations",
    image_root_url='/data/local-files/?d=',
    image_ext='.jpg,.jpeg,.png',
    image_dims: Optional[Tuple[int, int]] = None,
    DJI=True,
    full_imgID = False
):
    """Convert YOLO labeling to Label Studio JSON
    :param input_dir: directory with YOLO where images, labels, notes.json are located
    :param out_file: output file with Label Studio JSON tasks
    :param alt_imgs_dir: alternative directory containing images in the same structure as input_dir to handle yolo predictions of type save=False. 
    :param to_name: object name from Label Studio labeling config
    :param from_name: control tag name from Label Studio labeling config
    :param out_type: annotation type - "annotations" or "predictions"
    :param image_root_url: root URL path where images will be hosted, e.g.: http://example.com/images
    :param image_ext: image extension/s - single string or comma separated list to search, eg. .jpeg or .jpg, .png and so on.
    :param image_dims: image dimensions - optional tuple of integers specifying the image width and height of *all* images in the dataset. Defaults to opening the image to determine it's width and height, which is slower. This should only be used in the special case where you dataset has uniform image dimesions.
    """

    is_DJI = DJI
    has_alt_imgs_dir = alt_imgs_dir is not None
    validate_alternative_image_path(alt_imgs_dir)
    
    tasks = []
    logger.info('Reading YOLO notes and categories from %s', input_dir)


    # build categories=>labels dict
    notes_file = os.path.join(input_dir, 'classes.txt')
    with open(notes_file) as f:
        lines = [line.strip() for line in f.readlines()]
    categories = {i: line for i, line in enumerate(lines)}
    logger.info(f'Found {len(categories)} categories')

    # generate and save labeling config
    label_config_file = out_file.replace('.json', '') + '.label_config.xml'
    generate_label_config(
        categories,
        {from_name: 'RectangleLabels'},
        to_name,
        from_name,
        label_config_file,
    )

    # define directories
    labels_dir = os.path.join(input_dir, 'labels') if not has_alt_imgs_dir else input_dir
    images_dir = os.path.join(input_dir, 'images') if not has_alt_imgs_dir else alt_imgs_dir
    get_int = lambda s: int(re.search('\d{4}\.',s)[0][:4]) if re.search('\d{4}\.',s) is not None else Path(s).stem# s[19:23])

    logger.info('Converting labels from %s', labels_dir)

    # build array out of provided comma separated image_extns (str -> array)
    image_ext = [x.strip() for x in image_ext.split(",")]
    logger.info(f'image extensions->, {image_ext}')

    img_count = sum(len([file for file in files if file.endswith('.JPG')]) for _, _, files in os.walk(images_dir))  # Get the number of files

    with tqdm(total=img_count) as pbar:
    # loop through images
        for root, dirs, files in os.walk(images_dir):
            if is_DJI and len(files):
                property = Path(alt_imgs_dir).stem
                for pickle_fn in [f for f in os.listdir(SKW_PICKLES) if f.endswith('.pkl')]:
                    if property in pickle_fn and 'top' not in pickle_fn:
                        property_pickle_fn = pickle_fn
                        break
                df = pd.read_pickle(SKW_PICKLES / property_pickle_fn)
                logger.info(f'Loading pickled DF {property_pickle_fn}')
                index_names = ['Paddock','FlightID','droneID']
                if df.index.names != index_names:
                    df.set_index(index_names, inplace=True)
                df_idx = df.index
                logger.info(f'loaded {property_pickle_fn} with {df.shape[0]} records. Query it by {df.index.names}. e.g. {df.index[0]}')
                
            for f in files:
                pbar.update(1)
                image_file_found_flag = False
                for ext in image_ext:
                    if f.endswith(ext):
                        image_filename = f
                        image_file_base = f[0 : -len(ext)]
                        image_file_found_flag = True
                        break
                if not image_file_found_flag:
                    continue

                if has_alt_imgs_dir:
                    relative_root_pth = Path(root).relative_to(Path(LOCAL_FILES_DOCUMENT_ROOT))
                    relative_root = '/'.join(relative_root_pth.parts)
                image_root_url += '' if image_root_url.endswith('/') else '/'
                task = {
                    "data": {
                        # eg. '../../foo+you.py' -> '../../foo%2Byou.py'
                        "image":    image_root_url
                    + str(pathname2url(image_filename)) if not has_alt_imgs_dir else 
                                    image_root_url 
                                    + relative_root + '/'
                                    + str(pathname2url(image_filename)),
                        "storage_filename": image_filename
                    }
                }
                if is_DJI:
                    if len(relative_root_pth.parts) <3:
                        property, paddock, flight, *_ = list(relative_root_pth.parts) + [None,None]
                    else:
                        property, paddock, flight = relative_root_pth.parts[-3:]
                        flight = flight[-3:]
                    try:
                        # img_id = int(Path(image_filename).stem.split('_')[2])
<<<<<<< HEAD
                        img_id = image_file_base if full_imgID else get_int(image_filename)
=======
                        img_id = get_int(image_filename)
>>>>>>> 46d155d7
                    except:
                        print(f'img filename: {image_filename}')
                    task['data']['property'] = property
                    task['data']['paddock'] = paddock
                    task['data']['flight'] = flight
                    pic_midx = (paddock,flight,img_id)
                    # logger.info(f'looking for {pic_midx} in {df_idx}')
                    if (paddock is None or flight is None) and img_id in df_idx.unique(level='droneID'):
                        # logger.info(f'looking for [:,:,{img_id}] in {df_idx}')
                        pic_df = df.loc[:,:,img_id]
                        # logger.info(f'found {pic_df}')
                        task['data']['max'] = pic_df['max'].tolist()[0] # if loading summary per pic
                    elif pic_midx in df_idx:# Detection data
                        pic_df = df.loc[pic_midx]
                        # task['data']['max'] = pic_df['c'].max() # if loading all dets
                        task['data']['max'] = pic_df['max'] # if loading summary per pic
                        # task['data']['max'] = pic_df['mean'] # if loading summary per pic
                        # task['data']['max'] = pic_df['count'] # if loading summary per pic

                # define coresponding label file and check existence
                label_file = os.path.join(labels_dir, image_file_base + '.txt') if not has_alt_imgs_dir else os.path.join(root.replace(images_dir,labels_dir), 'labels', image_file_base + '.txt')
                # print(f'label file is {label_file}')

                if os.path.exists(label_file):
                    task[out_type] = [
                        {
                            "result": [],
                            "ground_truth": False,
                        }
                    ]

                    # read image sizes
                    if image_dims is None:
                        # default to opening file if we aren't given image dims. slow!
                        image_path = os.path.join(images_dir, relative_root, image_filename) if not has_alt_imgs_dir else os.path.join(root, image_filename)
                        with Image.open(image_path) as im:
                            image_width, image_height = im.size
                    else:
                        image_width, image_height = image_dims

                    with open(label_file) as file:
                        # convert all bounding boxes to Label Studio Results
                        lines = file.readlines()
                        for line in lines:
                            label_id, x, y, width, height = line.split()[:5]
                            conf = line.split()[-1] if out_type == 'predictions' else None
                            x, y, width, height = (
                                float(x),
                                float(y),
                                float(width),
                                float(height),
                            )
                            conf = float(conf) if conf is not None else None
                            item = {
                                "id": uuid.uuid4().hex[0:10],
                                "type": "rectanglelabels",
                                "value": {
                                    "x": (x - width / 2) * 100,
                                    "y": (y - height / 2) * 100,
                                    "width": width * 100,
                                    "height": height * 100,
                                    "rotation": 0,
                                    "rectanglelabels": [categories[int(label_id)]],
                                },
                                "to_name": to_name,
                                "from_name": from_name,
                                "image_rotation": 0,
                                "original_width": image_width,
                                "original_height": image_height,
                            }
                            if out_type == 'predictions':
                                item["score"] = conf
                            task[out_type][0]['result'].append(item)

                tasks.append(task)

    if len(tasks) > 0:
        logger.info('Saving Label Studio JSON to %s', out_file)
        with open(out_file, 'w') as out:
            json.dump(tasks, out)

        print(
            '\n'
            f'  1. Create a new project in Label Studio\n'
            f'  2. Use Labeling Config from "{label_config_file}"\n'
            f'  3. Setup serving for images [e.g. you can use Local Storage (or others):\n'
            f'     https://labelstud.io/guide/storage.html#Local-storage]\n'
            f'  4. Import "{out_file}" to the project\n'
        )
    else:
        logger.error('No labels converted')


def add_parser(subparsers):
    yolo = subparsers.add_parser('yolo')

    yolo.add_argument(
        '-i',
        '--input',
        dest='input',
        required=True,
        help='directory with YOLO where images, labels, notes.json are located',
        action=ExpandFullPath,
    )
    yolo.add_argument(
        '-o',
        '--output',
        dest='output',
        help='output file with Label Studio JSON tasks',
        default='output.json',
        action=ExpandFullPath,
    )
    yolo.add_argument(
        '-a',
        '--alt-imgs-dir',
        dest='alt_imgs_dir',
        required=False,
        help='Alternative Directory containing images',
        action=ExpandFullPath,
    )
    yolo.add_argument(
        '--to-name',
        dest='to_name',
        help='object name from Label Studio labeling config',
        default='image',
    )
    yolo.add_argument(
        '--from-name',
        dest='from_name',
        help='control tag name from Label Studio labeling config',
        default='label',
    )
    yolo.add_argument(
        '--out-type',
        dest='out_type',
        help='annotation type - "annotations" or "predictions"',
        default='annotations',
    )
    yolo.add_argument(
        '--image-root-url',
        dest='image_root_url',
        help='root URL path where images will be hosted, e.g.: http://example.com/images',
        default='/data/local-files/?d=',
    )
    yolo.add_argument(
        '--image-ext',
        dest='image_ext',
        help='image extension to search: .jpeg or .jpg, .png',
        default='.jpg',
    )
    yolo.add_argument(
        '--image-dims',
        dest='image_dims',
        type=int,
        nargs=2,
        help=(
            "optional tuple of integers specifying the image width and height of *all* "
            "images in the dataset. Defaults to opening the image to determine it's width "
            "and height, which is slower. This should only be used in the special "
            "case where you dataset has uniform image dimesions. e.g. `--image-dims 600 800` "
            "if all your images are of dimensions width=600, height=800"
        ),
        default=None,
    )
    yolo.add_argument(
        '--full-imgID',
        dest='full_imgID',
        type=bool,
        default=False
    )<|MERGE_RESOLUTION|>--- conflicted
+++ resolved
@@ -1,4 +1,5 @@
 import os
+import re
 import re
 import json  # better to use "imports ujson as json" for the best performance
 import pandas as pd
@@ -44,6 +45,7 @@
     image_ext='.jpg,.jpeg,.png',
     image_dims: Optional[Tuple[int, int]] = None,
     DJI=True,
+    full_imgID = False
     full_imgID = False
 ):
     """Convert YOLO labeling to Label Studio JSON
@@ -86,6 +88,7 @@
     # define directories
     labels_dir = os.path.join(input_dir, 'labels') if not has_alt_imgs_dir else input_dir
     images_dir = os.path.join(input_dir, 'images') if not has_alt_imgs_dir else alt_imgs_dir
+    get_int = lambda s: int(re.search('\d{4}\.',s)[0][:4]) if re.search('\d{4}\.',s) is not None else Path(s).stem# s[19:23])
     get_int = lambda s: int(re.search('\d{4}\.',s)[0][:4]) if re.search('\d{4}\.',s) is not None else Path(s).stem# s[19:23])
 
     logger.info('Converting labels from %s', labels_dir)
@@ -148,11 +151,7 @@
                         flight = flight[-3:]
                     try:
                         # img_id = int(Path(image_filename).stem.split('_')[2])
-<<<<<<< HEAD
                         img_id = image_file_base if full_imgID else get_int(image_filename)
-=======
-                        img_id = get_int(image_filename)
->>>>>>> 46d155d7
                     except:
                         print(f'img filename: {image_filename}')
                     task['data']['property'] = property
