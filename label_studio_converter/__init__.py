--- conflicted
+++ resolved
@@ -4,8 +4,5 @@
 except ModuleNotFoundError as e:
     print(e)
 
-<<<<<<< HEAD
-__version__ = '0.0.45.rc0'
-=======
-__version__ = '0.0.45.dev'
->>>>>>> 726d168b
+
+__version__ = '0.0.45.rc0'